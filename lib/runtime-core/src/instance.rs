--- conflicted
+++ resolved
@@ -6,18 +6,14 @@
     global::Global,
     import::ImportObject,
     memory::Memory,
-<<<<<<< HEAD
-    module::{Module, ModuleInner, ResourceIndex},
-=======
-    module::{ExportIndex, Module, ModuleInfo, ModuleInner},
->>>>>>> e8d335cf
+    module::{Module, ModuleInfo, ModuleInner, ResourceIndex},
     sig_registry::SigRegistry,
     table::Table,
     typed_func::{Func, Wasm, WasmTrapInfo, WasmTypeList},
     types::{FuncIndex, FuncSig, GlobalIndex, LocalOrImport, MemoryIndex, TableIndex, Type, Value},
     vm,
 };
-<<<<<<< HEAD
+use smallvec::{smallvec, SmallVec};
 use std::{
     cell::UnsafeCell,
     marker::PhantomData,
@@ -26,10 +22,6 @@
     ptr::NonNull,
     sync::Arc,
 };
-=======
-use smallvec::{smallvec, SmallVec};
-use std::{mem, ptr::NonNull, sync::Arc};
->>>>>>> e8d335cf
 
 pub(crate) struct InstanceInner<Data> {
     #[allow(dead_code)]
@@ -116,9 +108,9 @@
             };
 
             let ctx_ptr = match start_index.local_or_import(&instance.module.info) {
-                LocalOrImport::Local(_) => instance.inner.vmctx,
+                LocalOrImport::Local(_) => instance.inner.ctx.get(),
                 LocalOrImport::Import(imported_func_index) => {
-                    instance.inner.import_backing.vm_functions[imported_func_index].vmctx
+                    instance.inner.import_backing.vm_functions[imported_func_index].ctx as _
                 }
             };
 
@@ -135,7 +127,7 @@
                 .get_trampoline(&instance.module.info, sig_index)
                 .expect("wasm trampoline");
 
-            let start_func: Func<(), (), Wasm> =
+            let start_func: Func<(), (), Data, Wasm> =
                 unsafe { Func::from_raw_parts(wasm_trampoline, func_ptr, ctx_ptr) };
 
             start_func.call()?;
@@ -326,7 +318,7 @@
             &self.module.info,
             &*self.module.runnable_module,
             &self.inner.import_backing,
-            self.inner.vmctx,
+            self.inner.ctx.get() as _,
             func_index,
             params,
             &mut results,
@@ -372,50 +364,7 @@
     }
 }
 
-<<<<<<< HEAD
-impl<'imports, Data> Instance<'imports, Data> {
-    fn call_with_index(&self, func_index: FuncIndex, args: &[Value]) -> CallResult<Vec<Value>> {
-        let sig_index = *self
-            .module
-            .info
-            .func_assoc
-            .get(func_index)
-            .expect("broken invariant, incorrect func index");
-        let signature = &self.module.info.signatures[sig_index];
-
-        if !signature.check_param_value_types(args) {
-            Err(ResolveError::Signature {
-                expected: signature.clone(),
-                found: args.iter().map(|val| val.ty()).collect(),
-            })?
-        }
-
-        let ctx = match func_index.local_or_import(&self.module.info) {
-            LocalOrImport::Local(_) => self.inner.ctx.get() as *mut vm::Ctx,
-            LocalOrImport::Import(imported_func_index) => {
-                self.inner.import_backing.vm_functions[imported_func_index].ctx
-            }
-        };
-
-        let token = Token::generate();
-
-        let returns = self.module.protected_caller.call(
-            &self.module,
-            func_index,
-            args,
-            &self.inner.import_backing,
-            ctx,
-            token,
-        )?;
-
-        Ok(returns)
-    }
-}
-
 impl<Data> InstanceInner<Data> {
-=======
-impl InstanceInner {
->>>>>>> e8d335cf
     pub(crate) fn get_export_from_index(
         &self,
         module: &ModuleInner,
@@ -518,24 +467,6 @@
     }
 }
 
-<<<<<<< HEAD
-=======
-impl LikeNamespace for Instance {
-    fn get_export(&self, name: &str) -> Option<Export> {
-        let export_index = self.module.info.exports.get(name)?;
-
-        Some(self.inner.get_export_from_index(&self.module, export_index))
-    }
-
-    fn get_exports(&self) -> Vec<(String, Export)> {
-        unimplemented!("Use the exports method instead");
-    }
-
-    fn maybe_insert(&mut self, _name: &str, _export: Export) -> Option<()> {
-        None
-    }
-}
-
 #[must_use]
 fn call_func_with_index(
     info: &ModuleInfo,
@@ -576,7 +507,7 @@
     let ctx_ptr = match func_index.local_or_import(info) {
         LocalOrImport::Local(_) => local_ctx,
         LocalOrImport::Import(imported_func_index) => {
-            import_backing.vm_functions[imported_func_index].vmctx
+            import_backing.vm_functions[imported_func_index].ctx
         }
     };
 
@@ -658,7 +589,6 @@
     }
 }
 
->>>>>>> e8d335cf
 /// A representation of an exported WebAssembly function.
 pub struct DynFunc<'a, Data = ()> {
     pub(crate) signature: Arc<FuncSig>,
@@ -693,33 +623,14 @@
     pub fn call(&self, params: &[Value]) -> CallResult<Vec<Value>> {
         let mut results = Vec::new();
 
-<<<<<<< HEAD
-        let ctx = match self.func_index.local_or_import(&self.module.info) {
-            LocalOrImport::Local(_) => self.instance_inner.ctx.get() as *mut vm::Ctx,
-            LocalOrImport::Import(imported_func_index) => {
-                self.instance_inner.import_backing.vm_functions[imported_func_index].ctx
-            }
-        };
-
-        let token = Token::generate();
-
-        let returns = self.module.protected_caller.call(
-            &self.module,
-            self.func_index,
-            params,
-            &self.instance_inner.import_backing,
-            ctx,
-            token,
-=======
         call_func_with_index(
             &self.module.info,
             &*self.module.runnable_module,
             &self.instance_inner.import_backing,
-            self.instance_inner.vmctx,
+            self.instance_inner.ctx.get() as _,
             self.func_index,
             params,
             &mut results,
->>>>>>> e8d335cf
         )?;
 
         Ok(results)
